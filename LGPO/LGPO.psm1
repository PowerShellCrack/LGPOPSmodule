﻿### -----------------------------------
### Get-LocalPolicySetting Cmdlet
### -----------------------------------
Function Get-LocalPolicySettings {
    <#
        .SYNOPSIS
        Retrieves Local policies

        .DESCRIPTION
        Uses LGPO tool to parse local policies for either machine or user and export as object

        .NOTES
        Download LGPO from https://www.microsoft.com/en-us/download/details.aspx?id=55319
        Create a Directory in C:\ProgramData\LGPO
        Unzip LGPO.exe to that folder

        .PARAMETER Policy
        Required. Specify Computer or User

        .PARAMETER LGPOBinaryPath
        Use this to specify alternate location
        Defaults to "C:\ProgramData\LGPO\LGPO.exe". Download LGPO from https://www.microsoft.com/en-us/download/details.aspx?id=55319.

        .PARAMETER Filter
        Filter on export

        .EXAMPLE
        Get-LocalPolicySettings -Policy Computer -LGPOBinaryPath "C:\ProgramData\LGPO\LGPO.exe"

        .EXAMPLE
        Get-LocalPolicySettings -Policy Computer -LGPOBinaryPath "C:\ProgramData\LGPO\LGPO.exe" -Filter '$_.Key -like "*microsoft*"'

        .EXAMPLE
        Get-LocalPolicySettings -Policy Computer -LGPOBinaryPath "C:\ProgramData\LGPO\LGPO.exe" -Filter '$_.Name -eq "*"'

        .EXAMPLE
        Get-LocalPolicySettings -Policy Computer -LGPOBinaryPath "C:\ProgramData\LGPO\LGPO.exe" -Verbose

        .EXAMPLE
        Get-LocalPolicySettings -Policy Computer -LGPOBinaryPath "C:\ProgramData\LGPO\LGPO.exe" -Debug
        Working files will be left in temp folder for debugging

        .EXAMPLE
        Get-LocalPolicySettings -Policy Computer -LGPOBinaryPath c:\lgpo\lgpo.exe

        .LINK
        Get-LocalPolicySystemSettings
        Get-LocalPolicyUserSettings
    #>
    [CmdletBinding(SupportsShouldProcess, ConfirmImpact='Medium')]
    Param (
        [Parameter(Mandatory=$true,Position=1)]
        [ValidateSet('Machine','Computer','User')]
        $Policy,

        [Parameter(Mandatory=$false)]
        [string]$Filter,

        [Parameter(Mandatory=$false)]
        [ValidateScript({Test-path $_ -PathType Leaf})]
        $LGPOBinaryPath = "$env:ALLUSERSPROFILE\LGPO\LGPO.exe"
    )
    Begin
    {
        ## Get the name of this function
        [string]${CmdletName} = $PSCmdlet.MyInvocation.MyCommand.Name

        if (-not $PSBoundParameters.ContainsKey('Verbose')) {
            $VerbosePreference = $PSCmdlet.SessionState.PSVariable.GetValue('VerbosePreference')
        }

        if (-not $PSBoundParameters.ContainsKey('Confirm')) {
            $ConfirmPreference = $PSCmdlet.SessionState.PSVariable.GetValue('ConfirmPreference')
        }

        if (-not $PSBoundParameters.ContainsKey('Debug')) {
            $DebugPreference = $PSCmdlet.SessionState.PSVariable.GetValue('DebugPreference')
        }
    }
    Process{
        #check if path exists
        If(Test-Path $LGPOBinaryPath)
        {
            #Build argumentlist
            $lgpoargs = @()
            $lgpoargs += '/parse'
<<<<<<< HEAD
            If($Policy -in @('Computer','Machine')){
=======
            If($Policy -in @('Computer', 'Machine')){
>>>>>>> 7e58245c
                $lgpoargs += '/m'
                $PolicyPath = 'Machine'
            }Else{
                $lgpoargs += '/u'
                $PolicyPath = 'User'
            }
            $LgpoFileName = ('LGPO-Get-' + $env:COMPUTERNAME + '-' + $Policy + '-Policies')
            $lgpoargs += "$env:Windir\System32\GroupPolicy\$PolicyPath\Registry.pol"

            #convert argument array to string for verbose output
            $lgpoargstr = ($lgpoargs -join ' ')

            Write-Verbose ("{0} : Start-Process {1} -ArgumentList '{2}' -RedirectStandardError '{3}' -RedirectStandardOutput '{4}' -Wait -WindowStyle Hidden -PassThru" -f ${CmdletName},$LGPOBinaryPath,$lgpoargstr,"$env:Temp\$LgpoFileName.stderr","$env:Temp\$LgpoFileName.stdout")
            #run LGPO command
            Try{
                $result = Start-Process $LGPOBinaryPath -ArgumentList $lgpoargs -RedirectStandardError "$env:Temp\$LgpoFileName.stderr" -RedirectStandardOutput "$env:Temp\$LgpoFileName.stdout" -Wait -WindowStyle Hidden -PassThru -ErrorAction Stop
                Write-Verbose ("{0} : LGPO ran successfully." -f ${CmdletName})
            }
            Catch{
                Write-Error ("LGPO failed to run. {1}" -f ${CmdletName},$result.ExitCode)
            }

            #Get only the important content of lgpo export
            $LgpoContent = Get-Content "$env:Temp\$LgpoFileName.stdout"
            $LgpoContentClean = ($LgpoContent |Select-String -Pattern '^;' -NotMatch |Select-String -Pattern '\w+|\*') -split '\n'
            $LineCount = ($LgpoContentClean | Measure-Object -Line).Lines

            #loop through content to build object
            $r = 0
            $line = 0
            $LgpoPolArray = @()
            for ($line = 0; $line -lt $LineCount; $line++)
            {
                #$r = $i
                If($r -eq 0){
                    #build object to start
                    $LgpoPol = '' | Select-Object Hive,Key,Name,Type,Value
                    $LgpoPol.Hive = $LgpoContentClean[$line]
                }
                If($r -eq 1){$LgpoPol.Key = $LgpoContentClean[$line]}
                If($r -eq 2){$LgpoPol.Name = $LgpoContentClean[$line]}
                If($r -eq 3){
                    $LgpoPol.Type = $LgpoContentClean[$line].split(':')[0]
                    $LgpoPol.Value = $LgpoContentClean[$line].split(':')[1]
                    #reset the count after 3 lines
                    $r = 0
                    #collect data before reset
                    $LgpoPolArray += $LgpoPol

                }Else{
                    $r++
                }
            }
        }
        Else{
            Write-Error ("Local Policy cannot be retrieved; LGPO binaries not found in path [{1}].`nDownload binaries from 'https://www.microsoft.com/en-us/download/details.aspx?id=55319' " -f ${CmdletName},$LGPOBinaryPath)
        }

    }
    End{
         #cleanup LGPO temp files if not debugging
         If( (Test-Path "$env:Temp\$LgpoFileName.stdout" -PathType Leaf) -and !$DebugPreference ){
            Remove-Item "$env:Temp\$LgpoFileName.stderr" -ErrorAction SilentlyContinue -Force | Out-Null
            Remove-Item "$env:Temp\$LgpoFileName.stdout" -ErrorAction SilentlyContinue -Force | Out-Null
        }

        If($Filter){
            $fltr = [ScriptBlock]::Create($Filter)
            $LgpoPolArray | Where-Object $fltr
        }
        Else{
            return $LgpoPolArray
        }
    }
}

### ----------------------------------
### Update-LocalPolicySettings Cmdlet
### ----------------------------------
Function Update-LocalPolicySettings{
    <#
        .SYNOPSIS
        Updates Local policies

        .DESCRIPTION
        Uses LGPO tool to update local policies for either machine or user from data or file

        .NOTES
        Download LGPO from https://www.microsoft.com/en-us/download/details.aspx?id=55319
        Create a Directory in C:\ProgramData\LGPO
        Unzip LGPO.exe to that folder

        .PARAMETER Policy
        Required. Specify Computer or User

        .PARAMETER LGPOBinaryPath
        Use this to specify alternate location
        Defaults to "C:\ProgramData\LGPO\LGPO.exe". Download LGPO from https://www.microsoft.com/en-us/download/details.aspx?id=55319.

        .PARAMETER LgpoData
        Required. PSObject with properties Hive, Keys, Name, Type, Value

        .PARAMETER LgpoFile
        Required. File path to text file formatted for LGPO import

        .PARAMETER Filter
        Filter on export. Only available when using LgpoData parameter

        .EXAMPLE
        Update-LocalPolicySettings -Policy Computer -LGPOBinaryPath "C:\Temp\LGPO\LGPO.exe" -LgpoData (Get-LocalPolicySystemSettings)

        .EXAMPLE
        Update-LocalPolicySettings -Policy User -LgpoFile C:\policyexport.txt

        .EXAMPLE
        Update-LocalPolicySettings -Policy Computer -LgpoData (Get-LocalPolicySystemSettings -Filter '$_.Key -like "*microsoft*"')

        .EXAMPLE
        Update-LocalPolicySettings -Policy Computer -LgpoData (Get-LocalPolicySystemSettings -Filter '$_.Name -ne "*"') -Verbose

        .EXAMPLE
        (Get-LocalPolicySystemSettings -Filter '$_.Name -ne "*"') | Update-LocalPolicySettings -Policy Computer

        .EXAMPLE
        Update-LocalPolicySettings -Policy Computer -LGPOBinaryPath "C:\ProgramData\LGPO\LGPO.exe" -LgpoData (Get-LocalPolicySystemSettings -Filter '$_.Name -ne "*"') -Debug
        Working files will be left in temp folder for debugging

    #>
    [CmdletBinding(SupportsShouldProcess, ConfirmImpact='Medium',DefaultParameterSetName='Data')]
    Param (
        [Parameter(Mandatory=$true,Position=1)]
        [ValidateSet('Machine','Computer','User')]
        $Policy,

        [Parameter(Mandatory=$true,Position=2,ParameterSetName='Data',ValueFromPipeline=$true,ValueFromPipelineByPropertyName=$true)]
        $LgpoData,

        [Parameter(Mandatory=$true,Position=2,ParameterSetName='File')]
        [ValidateScript({Test-path $_ -PathType Leaf})]
        $LgpoFile,

        [Parameter(Mandatory=$false,ParameterSetName='Data')]
        [string]$Filter,

        [Parameter(Mandatory=$false)]
        [ValidateScript({Test-path $_ -PathType Leaf})]
        $LGPOBinaryPath = "$env:ALLUSERSPROFILE\LGPO\LGPO.exe"
    )
    Begin
    {
        ## Get the name of this function
        [string]${CmdletName} = $PSCmdlet.MyInvocation.MyCommand.Name

        if (-not $PSBoundParameters.ContainsKey('WhatIf')) {
            $WhatIfPreference = $PSCmdlet.SessionState.PSVariable.GetValue('WhatIfPreference')
        }

        if (-not $PSBoundParameters.ContainsKey('Verbose')) {
            $VerbosePreference = $PSCmdlet.SessionState.PSVariable.GetValue('VerbosePreference')
        }

        if (-not $PSBoundParameters.ContainsKey('Confirm')) {
            $ConfirmPreference = $PSCmdlet.SessionState.PSVariable.GetValue('ConfirmPreference')
        }

        if (-not $PSBoundParameters.ContainsKey('Debug')) {
            $DebugPreference = $PSCmdlet.SessionState.PSVariable.GetValue('DebugPreference')
        }

        If ($PSCmdlet.ParameterSetName -eq "File") {
            $LgpoFilePath = $LgpoFile
        }

        If ($PSCmdlet.ParameterSetName -eq "Data") {
            # build a unique output file
            $LgpoFileName = ('LGPO-Update-' + $env:COMPUTERNAME + '-' + $Policy + '-Policies')

            #$lgpoout = $null
            $lgpoout = "; ----------------------------------------------------------------------`r`n"
            $lgpoout += "; BUILDING POLICY`r`n"
            $lgpoout += "`r`n"
        }
    }
    Process{

        If ($PSCmdlet.ParameterSetName -eq "Data") {
            If($Filter){
                $fltr = [ScriptBlock]::Create($Filter)
                $LgpoData = $LgpoData | Where-Object $fltr
            }

            Foreach($Item in $LgpoData){
                $lgpoout += "$($Item.Hive)`r`n"
                $lgpoout += "$($Item.Key)`r`n"
                $lgpoout += "$($Item.Name)`r`n"
                If($Item.Value){
                    $lgpoout += "$($Item.Type):$($Item.Value)`r`n"
                }Else{
                    $lgpoout += "$($Item.Type)`r`n"
                }

                $lgpoout += "`r`n"
            }
        }
    }
    End{
        If ($PSCmdlet.ParameterSetName -eq "Data") {
            $lgpoout += "; BUILDING COMPLETED.`r`n"
            $lgpoout += "; ----------------------------------------------------------------------`r`n"
            $lgpoout | Out-File "$env:Temp\$LgpoFileName.lgpo" -Force -WhatIf:$false
        }

        $LgpoFilePath = "$env:Temp\$LgpoFileName.lgpo"

        #check if path exists
        If(Test-Path $LGPOBinaryPath)
        {
            If( $Policy -in @('Computer','Machine') ){
                $PolicyPath = 'Machine'
            }Else{
                $PolicyPath = 'User'
            }
            # Build agrument list
            # should look like this: /r path\lgpo.txt /w path\registry.pol [/v]
            $lgpoargs = @()
            $lgpoargs += '/r'
            $lgpoargs += $LgpoFilePath
            $lgpoargs += '/w'
            $lgpoargs += "$env:Windir\System32\GroupPolicy\$PolicyPath\Registry.pol"
            If($VerbosePreference){$lgpoargs += '/v'}

            #convert argument array to string for verbose output
            $lgpoargstr = ($lgpoargs -join ' ')

            #run LGPO command
            If($WhatIfPreference)
            {
                Write-Output ("What if: Performing the operation ""{0}"" on target ""{1}"" with argument ""LGPO {2}""." -f ${CmdletName},$Policy,$lgpoargstr)
            }
            Else{
                #apply policy
                Try{
                    Write-Verbose ("{0} : RUNNING COMMAND: Start-Process {1} -ArgumentList '{2}' -RedirectStandardError '{3}' -RedirectStandardOutput '{4}' -Wait -WindowStyle Hidden -PassThru" -f ${CmdletName},$LGPOBinaryPath,$lgpoargstr,"$env:Temp\$LgpoFileName.stderr","$env:Temp\$LgpoFileName.stdout")
                    $result = Start-Process $LGPOBinaryPath -ArgumentList $lgpoargs -RedirectStandardError "$env:Temp\$LgpoFileName.stderr" -RedirectStandardOutput "$env:Temp\$LgpoFileName.stdout" -Wait -WindowStyle Hidden -PassThru -ErrorAction Stop
                    Write-Verbose ("{0} : LGPO ran successfully." -f ${CmdletName})
                }
                Catch{
                    Write-Error ("LGPO failed to run. {1}" -f ${CmdletName},$result.ExitCode)
                }
                Finally{
                    #cleanup LGPO temp files if not debugging
                    If( (Test-Path "$env:Temp\$LgpoFileName.lgpo" -PathType Leaf) -and !$DebugPreference ){
                        Remove-Item "$env:Temp\$LgpoFileName.lgpo" -ErrorAction SilentlyContinue -Force | Out-Null
                        Remove-Item "$env:Temp\$LgpoFileName.stderr" -ErrorAction SilentlyContinue -Force | Out-Null
                        Remove-Item "$env:Temp\$LgpoFileName.stdout" -ErrorAction SilentlyContinue -Force | Out-Null
                    }
                    Else{
                        Write-Verbose ("View file for debugging: {1}" -f ${CmdletName},$LgpoFilePath)
                    }
                }
            }
        }
        Else{
            Throw ("Local Policy was not updated; LGPO binaries not found in path [{1}].`nDownload binaries from 'https://www.microsoft.com/en-us/download/details.aspx?id=55319' " -f ${CmdletName},$LGPOBinaryPath)
        }
    }
}

### -------------------------------------
### Get-LocalPolicySystemSettings Cmdlet
### -------------------------------------
Function Get-LocalPolicySystemSettings{
    <#
        .SYNOPSIS
        Retrieves Local system policies

        .DESCRIPTION
        Uses LGPO tool to parse local system policy and export as object

        .NOTES
        Download LGPO from https://www.microsoft.com/en-us/download/details.aspx?id=55319
        Create a Directory in C:\ProgramData\LGPO
        Unzip LGPO.exe to that folder

        .PARAMETER Filter
        Filter on export

        .PARAMETER LGPOBinaryPath
        Use this to specify alternate location
        Defaults to "C:\ProgramData\LGPO\LGPO.exe". Download LGPO from https://www.microsoft.com/en-us/download/details.aspx?id=55319.

        .EXAMPLE
        Get-LocalPolicySystemSettings

        .EXAMPLE
        Get-LocalPolicySystemSettings -Filter '$_.Key -like "*microsoft*"'

        .EXAMPLE
        Get-LocalPolicySystemSettings -Filter '$_.Name -eq "*"'

        .EXAMPLE
        Get-LocalPolicySystemSettings -Verbose

        .EXAMPLE
        Get-LocalPolicySystemSettings -Debug
        Working files will be left in temp folder for debugging

        .EXAMPLE
        Get-LocalPolicySystemSettings -LGPOBinaryPath c:\lgpo\lgpo.exe

        .LINK
        Get-LocalPolicySettings
    #>
    [CmdletBinding(SupportsShouldProcess, ConfirmImpact='Medium')]
    Param (
        [Parameter(Mandatory=$false)]
        [string]$Filter,

        [Parameter(Mandatory=$false)]
        [ValidateScript({Test-path $_ -PathType Leaf})]
        $LGPOBinaryPath
    )
    Begin
    {
        ## Get the name of this function
        [string]${CmdletName} = $PSCmdlet.MyInvocation.MyCommand.Name

        if (-not $PSBoundParameters.ContainsKey('WhatIf')) {
            $WhatIfPreference = $PSCmdlet.SessionState.PSVariable.GetValue('WhatIfPreference')
        }
    }
    Process{
        #build splat table
        $LGPOSplat = @{Policy='Machine'}

        #Add Filter to splat table
        If($Filter){$LGPOSplat += @{Filter=$Filter}}

        #Add LGPO to splat table
        If($LGPOBinaryPath){$LGPOSplat += @{LGPOBinaryPath=$LGPOBinaryPath}}

        #convert spat hashtable to string for whatif output
        $LGPOSplatString = $LGPOSplat.GetEnumerator() | ForEach-Object {('/' + $_.Key + ' ' + $_.Value) -join ' '} | Select-Object -Last 1

        If($WhatIfPreference)
        {
            Write-Output ("What if: Performing the operation ""{0}"" on target ""{1}"" with argument ""{2}""." -f ${CmdletName},$LGPOSplat.Policy,$LGPOSplatString)
        }
        Else
        {
            Get-LocalPolicySettings @LGPOSplat
        }
    }
}


### -----------------------------------
### Set-LocalPolicySetting Cmdlet
### -----------------------------------
Function Set-LocalPolicySetting {
    <#
        .SYNOPSIS
        Converts registry key into GPO

        .DESCRIPTION
        Uses LGPO tool to convert registry key into Local policy

        .NOTES
        Download LGPO from https://www.microsoft.com/en-us/download/details.aspx?id=55319
        Create a Directory in C:\ProgramData\LGPO
        Unzip LGPO.exe to that folder

        .PARAMETER RegPath
        Required. Specify path to registry item

        .PARAMETER Name
        Required. Specify Name of registry key to set.

        .PARAMETER Type
        Default to 'DWord'. Specify type of registry item

        .PARAMETER Value
        Specify value or Key name

        .PARAMETER Enforce
        If LGPO failed, this will set the registry item anyway

        .PARAMETER LGPOBinaryPath
        Use this to specify alternate location
        Defaults to "C:\ProgramData\LGPO\LGPO.exe". Download LGPO from https://www.microsoft.com/en-us/download/details.aspx?id=55319.

        .EXAMPLE
        Set-LocalPolicySetting -Path 'HKLM:\Software\Microsoft\Windows\CurrentVersion\Explorer\Advanced' -Name 'TaskbarMn' -Type DWord -Value 0

        .EXAMPLE
        Set-LocalPolicySetting -Path 'HKLM:\SOFTWARE\Microsoft\Windows\CurrentVersion\ImmersiveShell' -Name 'UseActionCenterExperience' -Type DWord -Value 0

        .EXAMPLE
        Set-LocalPolicySetting -Path 'HKLM:\SOFTWARE\Microsoft\Windows\CurrentVersion\ImmersiveShell' -Name 'UseActionCenterExperience' -Type DWord -Value 0 -Verbose

        .EXAMPLE
        Set-LocalPolicySetting -Path 'HKLM:\SOFTWARE\Microsoft\Windows\CurrentVersion\ImmersiveShell' -Name 'UseActionCenterExperience' -Type DWord -Value 0 -Debug
        Working files will be left in temp folder for debugging

        .EXAMPLE
        Set-LocalPolicySetting -Path 'HKLM:\SOFTWARE\Microsoft\Windows\CurrentVersion\ImmersiveShell' -Name 'UseActionCenterExperience' -Type DWord -Value 0 -LGPOBinaryPath c:\lgpo\lgpo.exe
    #>

    [CmdletBinding(SupportsShouldProcess, ConfirmImpact='Medium')]
    Param (
        [Parameter(Mandatory=$true,Position=1)]
        [Alias("Path")]
        [string]$RegPath,

        [Parameter(Mandatory=$true,Position=2,ValueFromPipeline=$true,ValueFromPipelineByPropertyName=$true)]
        [Alias("v")]
        [string]$Name,

        [Parameter(Mandatory=$false,Position=3)]
        [ValidateSet('None','String','Binary','DWord','ExpandString','MultiString','QWord')]
        [Alias("PropertyType","t")]
        $Type = 'DWord',

        [Parameter(Mandatory=$True,Position=4)]
        [Alias("d")]
        $Value,

        [Parameter(Mandatory=$false)]
        [Alias("f",'Force')]
        [switch]$Enforce,

        [Parameter(Mandatory=$false)]
        [ValidateScript({Test-path $_ -PathType Leaf})]
        $LGPOBinaryPath = "$env:ALLUSERSPROFILE\LGPO\LGPO.exe"

    )
    Begin
    {
        ## Get the name of this function
        [string]${CmdletName} = $PSCmdlet.MyInvocation.MyCommand.Name

        if (-not $PSBoundParameters.ContainsKey('Verbose')) {
            $VerbosePreference = $PSCmdlet.SessionState.PSVariable.GetValue('VerbosePreference')
        }

        if (-not $PSBoundParameters.ContainsKey('Confirm')) {
            $ConfirmPreference = $PSCmdlet.SessionState.PSVariable.GetValue('ConfirmPreference')
        }

        if (-not $PSBoundParameters.ContainsKey('WhatIf')) {
            $WhatIfPreference = $PSCmdlet.SessionState.PSVariable.GetValue('WhatIfPreference')
        }

        if (-not $PSBoundParameters.ContainsKey('Debug')) {
            $DebugPreference = $PSCmdlet.SessionState.PSVariable.GetValue('DebugPreference')
        }

        if (-not $PSBoundParameters.ContainsKey('Enforce')) {
            $Enforce = $false
        }
    }
    Process
    {
        #Attempt to get the key hive from registry path
        $RegKeyHive = ($RegPath).Split('\')[0].TrimEnd(':')

        #Convert RegKeyHive to LGPO compatible variables
        Switch ($RegKeyHive){
            HKEY_LOCAL_MACHINE {$LGPOHive = 'Computer';$RegHive = 'HKLM:';$RegKeyPath = ($RegPath).Split('\',2)[1]}
            MACHINE {$LGPOHive = 'Computer';$RegHive = 'HKLM:';$RegKeyPath = ($RegPath).Split('\',2)[1]}
            HKLM {$LGPOHive = 'Computer';$RegHive = 'HKLM:';$RegKeyPath = ($RegPath).Split('\',2)[1]}
            HKEY_CURRENT_USER {$LGPOHive = 'User';$RegHive = 'HKCU:';$RegKeyPath = ($RegPath).Split('\',2)[1]}
            HKEY_USERS {$LGPOHive = 'User';$RegHive = 'Registry::HKEY_USERS';$RegKeyPath = ($RegPath).Split('\',2)[1]}
            Registry::HKEY_USERS {$LGPOHive = 'User';$RegHive = 'Registry::HKEY_USERS';$RegKeyPath = ($RegPath).Split('\',2)[1]}
            HKCU {$LGPOHive = 'User';$RegHive = 'HKCU:';$RegKeyPath = ($RegPath).Split('\',2)[1]}
            HKU {$LGPOHive = 'User';$RegHive = 'Registry::HKEY_USERS';$RegKeyPath = ($RegPath).Split('\',2)[1]}
            USER {$LGPOHive = 'User';$RegHive = 'HKCU:';$RegKeyPath = ($RegPath).Split('\',2)[1]}
            default {$LGPOHive = 'Computer';$RegHive = 'HKLM:';$RegKeyPath = $RegPath}
        }

        $RegKeyName = $Name

        #The -split operator supports specifying the maximum number of sub-strings to return.
        #Some values may have additional commas in them that we don't want to split (eg. LegalNoticeText)
        [String]$Value = $Value -split ',',2

        #convert registry type to LGPO type
        Switch($Type){
            'None' {$LGPORegType = 'NONE'}
            'String' {$LGPORegType = 'SZ';}
            'ExpandString' {$LGPORegType = 'EXSZ';}
            'Binary' {$LGPORegType = 'BINARY'; $value = (Convert-ToHexString $value)}
            'DWord' {$LGPORegType = 'DWORD'}
            'QWord' {$LGPORegType = 'DWORD_BIG_ENDIAN'}
            'MultiString' {$LGPORegType = 'MULTISZ'}
            default {$LGPORegType = 'DWORD';$Type = 'DWord'}
        }

        Write-Verbose ("{0} : Parsing registry [Hive = '{1}', Path = '{2}', Name = '{3}', Value = '{4}', Type = '{5}']" -f ${CmdletName},$RegHive,$RegKeyPath,$RegKeyName,$Value,$LGPORegType)

        #Remove the Username or SID from Registry key path for LGPO to process properly
        $LGPORegKeyPath = $RegKeyPath
        If($LGPOHive -eq 'User'){
            $UserID = $RegKeyPath.Split('\')[0]
            If($UserID -match "DEFAULT|S-1-5-21-(\d+-?){4}$"){
                $LGPORegKeyPath = $RegKeyPath.Replace($UserID+"\","")
            }
        }

        #check if path exists
        If(Test-Path $LGPOBinaryPath)
        {
            # build a unique output file
            $LgpoFileName = ('LGPO-Set-{0}-{1}-{2}' -f $RegKeyHive,$LGPORegKeyPath,$RegKeyName) -replace 'Registry::','' -replace '[\W_]','-'

            #$lgpoout = $null
            $lgpoout = "; ----------------------------------------------------------------------`r`n"
            $lgpoout += "; PROCESSING POLICY`r`n"
            $lgpoout += "; Source file:`r`n"
            $lgpoout += "`r`n"
            $lgpoout += "$LGPOHive`r`n"
            $lgpoout += "$LGPORegKeyPath`r`n"
            $lgpoout += "$RegKeyName`r`n"
            $lgpoout += "$($LGPORegType):$Value`r`n"
            $lgpoout += "`r`n"

            #complete LGPO file
            Write-Verbose ("{0} : Generating LGPO configuration file [{1}]" -f ${CmdletName},"$env:Temp\$LgpoFileName.lgpo")
            $lgpoout | Out-File "$env:Temp\$LgpoFileName.lgpo" -Force

            # Build agrument list
            # should look like this: /q /t path\lgpo.txt [/v]
            $lgpoargs = @()
            $lgpoargs += '/q'
            $lgpoargs += '/t'
            $lgpoargs += "$env:Temp\$LgpoFileName.lgpo"
            If($VerbosePreference){$lgpoargs += '/v'}

            #convert argument array to string for verbose output
            $lgpoargstr = ($lgpoargs -join ' ')

            If($WhatIfPreference)
            {
                Write-Output ("What if: Performing the operation ""{0}"" on target ""{1}"" with argument ""{2} {3}""." -f ${CmdletName},$LGPOHive,$LGPOBinaryPath,$lgpoargstr)
            }
            Else
            {
                Write-Verbose ("{0} : RUNNING COMMAND: Start-Process {1} -ArgumentList '{2}' -RedirectStandardError '{3}' -RedirectStandardOutput '{4}' -Wait -WindowStyle Hidden -PassThru" -f ${CmdletName},$LGPOBinaryPath,$lgpoargstr,"$env:Temp\$LgpoFileName.stderr","$env:Temp\$LgpoFileName.stdout")
                Try{
                    $result = Start-Process $LGPOBinaryPath -ArgumentList $lgpoargs -RedirectStandardError "$env:Temp\$LgpoFileName.stderr" -RedirectStandardOutput "$env:Temp\$LgpoFileName.stdout" -Wait -WindowStyle Hidden -PassThru -ErrorAction Stop
                    Write-Verbose ("{0} : LGPO ran successfully." -f ${CmdletName})
                }
                Catch{
                    Write-Error ("LGPO failed to run. {1}" -f ${CmdletName},$result.ExitCode)
                }
            }

        }
        Else{
            Write-Error ("Local Policy was not set; LGPO binaries not found in path [{1}].`nDownload binaries from 'https://www.microsoft.com/en-us/download/details.aspx?id=55319' " -f ${CmdletName},$LGPOBinaryPath)
        }

        If($EnForce -eq $true)
        {
            #rebuild full path with hive
            $RegPath = ($RegHive +'\'+ $RegKeyPath)

            Write-Verbose ("{0} : Force enabled. Hard coding registry key..." -f ${CmdletName})
            #verify the registry value has been set
            $CurrentPos = $null
            #loop through each key path to build the correct path
            #TEST $Node = $RegPath.split('\')[0]
            Foreach($Node in $RegPath.split('\'))
            {
                $CurrentPos += $Node + '\'
                If(-Not(Test-Path $CurrentPos -PathType Container)){
                    Write-Verbose ("{0} : Building key path [{1}]" -f ${CmdletName},$CurrentPos)
                    New-Item $CurrentPos -ErrorAction SilentlyContinue -WhatIf:$WhatIfPreference | Out-Null
                }
            }

            Try{
                Write-Verbose ("{0} : Setting key name [{2}] at path [{1}] with value [{3}]" -f ${CmdletName},$RegPath,$RegKeyName,$Value)
                Set-ItemProperty -Path $RegPath -Name $RegKeyName -Value $Value -Force -WhatIf:$WhatIfPreference -ErrorAction Stop
            }
            Catch{
                Write-Error ("Unable to set registry key [{2}={3}] in path [{1}]. {4}" -f ${CmdletName},$RegPath,$RegKeyName,$Value,$_.Exception.Message)
            }
        }
    }
    End {
        If($EnForce -eq $true)
        {
            $GPArgument = "/Target:Computer /Force"
            Write-Verbose ("{0} : RUNNING COMMAND: Start-Process -FilePath `"gpupdate`" -ArgumentList `"$GPArgument`" -Wait -PassThru -WindowStyle Hidden" -f ${CmdletName})
            Start-Process -FilePath "gpupdate" -ArgumentList "$GPArgument" -Wait -WindowStyle Hidden | Out-Null
        }

        #cleanup LGPO temp files if not debugging
        If( (Test-Path "$env:Temp\$LgpoFileName.lgpo" -PathType Leaf) -and !$DebugPreference ){
            Remove-Item "$env:Temp\$LgpoFileName.lgpo" -ErrorAction SilentlyContinue -Force | Out-Null
            Remove-Item "$env:Temp\$LgpoFileName.stderr" -ErrorAction SilentlyContinue -Force | Out-Null
            Remove-Item "$env:Temp\$LgpoFileName.stdout" -ErrorAction SilentlyContinue -Force | Out-Null
        }
    }

}



### -----------------------------------
### Remove-LocalPolicySetting Cmdlet
### -----------------------------------
Function Remove-LocalPolicySetting {
    <#
        .SYNOPSIS
        Removes GPO setting

        .DESCRIPTION
        Uses LGPO tool to remove local policy settings or registry key

        .NOTES
        Download LGPO from https://www.microsoft.com/en-us/download/details.aspx?id=55319
        Create a Directory in C:\ProgramData\LGPO
        Unzip LGPO.exe to that folder

        .PARAMETER RegPath
        Required. Specify path to registry item

        .PARAMETER Name
        Specify Name of registry key to remove. If no name specified, RegPath will be split up to use leaf as name

        .PARAMETER AllValues
        Ignores name and deletes all keys within path.

        .PARAMETER Enforce
        Applies a policy to always delete value instead of removing it from policy (does not show in gpresults)

        .PARAMETER LGPOBinaryPath
        Use this to specify alternate location
        Defaults to "C:\ProgramData\LGPO\LGPO.exe". Download LGPO from https://www.microsoft.com/en-us/download/details.aspx?id=55319.

        .EXAMPLE
        Remove-LocalPolicySetting -Path 'HKLM:\Software\Microsoft\Windows\CurrentVersion\Explorer\Advanced' -Name 'TaskbarMn'

        .EXAMPLE
        Remove-LocalPolicySetting -Path 'HKLM:\SOFTWARE\Microsoft\Windows\CurrentVersion\ImmersiveShell' -Name 'UseActionCenterExperience' -Enforce

        .EXAMPLE
        Remove-LocalPolicySetting -Path 'HKLM:\SOFTWARE\Microsoft\Windows\CurrentVersion\ImmersiveShell' -Name 'UseActionCenterExperience' -Verbose

        .EXAMPLE
        Remove-LocalPolicySetting -Path 'HKLM:\SOFTWARE\Microsoft\Windows\CurrentVersion\ImmersiveShell' -Name 'UseActionCenterExperience' -LGPOBinaryPath c:\lgpo\lgpo.exe

        .LINK
        Get-LocalPolicySystemSettings
        Update-LocalPolicySettings

    #>
    [CmdletBinding(SupportsShouldProcess, ConfirmImpact='Medium',DefaultParameterSetName='name')]
    Param (
        [Parameter(Mandatory=$true,Position=1,ParameterSetName="name")]
        [Parameter(Mandatory=$true,Position=1,ParameterSetName="all")]
        [Alias("Path")]
        [string]$RegPath,

        [Parameter(Mandatory=$true,Position=2,ParameterSetName="name",ValueFromPipeline=$true,ValueFromPipelineByPropertyName=$true)]
        [Alias("v")]
        [string]$Name,

        [Parameter(Mandatory=$true,Position=2,ParameterSetName="all")]
        [Alias("a")]
        [switch]$AllValues,

        [Parameter(Mandatory=$false)]
        [Alias("f",'Force')]
        [switch]$Enforce,

        [Parameter(Mandatory=$false,HelpMessage="Default path is 'C:\ProgramData\LGPO\LGPO.exe. If this does not exists you must specify path")]
        [ValidateScript({Test-path $_ -PathType Leaf})]
        $LGPOBinaryPath = "$env:ALLUSERSPROFILE\LGPO\LGPO.exe"
    )
    Begin
    {
        ## Get the name of this function
        [string]${CmdletName} = $PSCmdlet.MyInvocation.MyCommand.Name

        if (-not $PSBoundParameters.ContainsKey('Verbose')) {
            $VerbosePreference = $PSCmdlet.SessionState.PSVariable.GetValue('VerbosePreference')
        }

        if (-not $PSBoundParameters.ContainsKey('Confirm')) {
            $ConfirmPreference = $PSCmdlet.SessionState.PSVariable.GetValue('ConfirmPreference')
        }

        if (-not $PSBoundParameters.ContainsKey('WhatIf')) {
            $WhatIfPreference = $PSCmdlet.SessionState.PSVariable.GetValue('WhatIfPreference')
        }

        if (-not $PSBoundParameters.ContainsKey('Debug')) {
            $DebugPreference = $PSCmdlet.SessionState.PSVariable.GetValue('DebugPreference')
        }
        #set boolean value
        if (-not $PSBoundParameters.ContainsKey('Enforce')) {
            $Enforce = $false
        }
    }
    Process
    {
        #Attempt to get the key hive from registry path
        #Attempt to get the key hive from registry path
        $RegKeyHive = ($RegPath).Split('\')[0].TrimEnd(':')

        #Convert RegKeyHive to LGPO compatible variables
        Switch ($RegKeyHive){
            HKEY_LOCAL_MACHINE {$LGPOHive = 'Computer';$RegHive = 'HKLM:';$RegKeyPath = ($RegPath).Split('\',2)[1]}
            MACHINE {$LGPOHive = 'Computer';$RegHive = 'HKLM:';$RegKeyPath = ($RegPath).Split('\',2)[1]}
            HKLM {$LGPOHive = 'Computer';$RegHive = 'HKLM:';$RegKeyPath = ($RegPath).Split('\',2)[1]}
            HKEY_CURRENT_USER {$LGPOHive = 'User';$RegHive = 'HKCU:';$RegKeyPath = ($RegPath).Split('\',2)[1]}
            HKEY_USERS {$LGPOHive = 'User';$RegHive = 'Registry::HKEY_USERS';$RegKeyPath = ($RegPath).Split('\',2)[1]}
            Registry::HKEY_USERS {$LGPOHive = 'User';$RegHive = 'Registry::HKEY_USERS';$RegKeyPath = ($RegPath).Split('\',2)[1]}
            HKCU {$LGPOHive = 'User';$RegHive = 'HKCU:';$RegKeyPath = ($RegPath).Split('\',2)[1]}
            HKU {$LGPOHive = 'User';$RegHive = 'Registry::HKEY_USERS';$RegKeyPath = ($RegPath).Split('\',2)[1]}
            USER {$LGPOHive = 'User';$RegHive = 'HKCU:';$RegKeyPath = ($RegPath).Split('\',2)[1]}
            default {$LGPOHive = 'Computer';$RegHive = 'HKLM:';$RegKeyPath = $RegPath}
        }

        #if Name not specified, grab last value from full path
        # build a unique output file
        If($AllValues){
            $RegKeyName = '*'
        }
        Else{
            $RegKeyName = $Name
        }

        Write-Verbose ("{0} : Parsing registry [Hive = '{1}', Path = '{2}', Name = '{3}', Value = '{4}', Type = '{5}']" -f ${CmdletName},$RegHive,$RegKeyPath,$RegKeyName,$Value,$LGPORegType)

        #Remove the Username or SID from Registry key path
        $LGPORegKeyPath = $RegKeyPath
        If($LGPOHive -eq 'User'){
            $UserID = $RegKeyPath.Split('\')[0]
            If($UserID -match "DEFAULT|S-1-5-21-(\d+-?){4}$"){
                $LGPORegKeyPath = $RegKeyPath.Replace($UserID+"\","")
            }
        }

        #check if path exists
        If(Test-Path $LGPOBinaryPath)
        {
            If($Enforce -eq $true){
                # build a unique output file
                If($AllValues){
                    $LgpoFileName = ('LGPO-Set-{0}-{1}-All-Keys' -f $RegKeyHive,$LGPORegKeyPath) -replace 'Registry::','' -replace '[\W_]','-'
                }
                Else{
                    $LgpoFileName = ('LGPO-Set-{0}-{1}-{2}' -f $RegKeyHive,$LGPORegKeyPath,$RegKeyName) -replace 'Registry::','' -replace '[\W_]','-'
                }

                #$lgpoout = $null
                $lgpoout = "; ----------------------------------------------------------------------`r`n"
                $lgpoout += "; PROCESSING POLICY`r`n"
                $lgpoout += "; Source file:`r`n"
                $lgpoout += "`r`n"
                $lgpoout += "$LGPOHive`r`n"
                $lgpoout += "$LGPORegKeyPath`r`n"
                If($AllValues){
                    $lgpoout += "*`r`n"
                    $lgpoout += "DELETEALLVALUES`r`n"
                }Else{
                    $lgpoout += "$RegKeyName`r`n"
                    $lgpoout += "DELETE`r`n"
                }
                $lgpoout += "`r`n"

                #complete LGPO file
                Write-Verbose ("{0} : Generating LGPO configuration file [{1}]" -f ${CmdletName},"$env:Temp\$LgpoFileName.lgpo")
                $lgpoout | Out-File "$env:Temp\$LgpoFileName.lgpo" -Force

                # Build agrument list
                # should look like this: /q /t path\lgpo.txt [/v]
                $lgpoargs = @()
                $lgpoargs += '/q'
                $lgpoargs += '/t'
                $lgpoargs += "$env:Temp\$LgpoFileName.lgpo"
                If($VerbosePreference){$lgpoargs += '/v'}

                #convert argument array to string for verbose output
                $lgpoargstr = ($lgpoargs -join ' ')

                If($WhatIfPreference)
                {
                    Write-Output ("What if: Performing the operation ""{0}"" on target ""{1}"" with argument ""{2} {3}""." -f ${CmdletName},$LGPOHive,$LGPOBinaryPath,$lgpoargstr)
                }
                Else
                {
                    Write-Verbose ("{0} : Start-Process {1} -ArgumentList '{2}' -RedirectStandardError '{3}' -RedirectStandardOutput '{4}' -Wait -WindowStyle Hidden -PassThru" -f ${CmdletName},$LGPOBinaryPath,$lgpoargstr,"$env:Temp\$LgpoFileName.stderr","$env:Temp\$LgpoFileName.stdout")
                    Try{
                        $result = Start-Process $LGPOBinaryPath -ArgumentList $lgpoargs -RedirectStandardError "$env:Temp\$LgpoFileName.stderr" -RedirectStandardOutput "$env:Temp\$LgpoFileName.stdout" -Wait -WindowStyle Hidden -PassThru -ErrorAction Stop
                        Write-Verbose ("{0} : LGPO ran successfully." -f ${CmdletName})
                    }
                    Catch{
                        Write-Error ("LGPO failed to run. {0}" -f $result.ExitCode)
                    }
                }

                #rebuild full path with hive
                $RegPath = ($RegHive +'\'+ $RegKeyPath)

                If($AllValues){
                    $VerboseMsg = ("{0} : Enforce enabled. Removing all registry keys from [{1}\{2}]" -f ${CmdletName},$RegHive,$RegKeyPath)
                    $ErrorMsg = ("{0} : Unable to remove registry keys from [{1}\{2}]. {3}" -f ${CmdletName},$RegHive,$RegKeyPath,$_.Exception.Message)
                }
                Else{
                    $VerboseMsg = ("{0} : Enforce enabled. Removing registry key [{3}] from [{1}\{2}]" -f ${CmdletName},$RegHive,$RegKeyPath,$RegKeyName)
                    $ErrorMsg = ("{0} : Unable to remove registry key [{1}\{2}\{3}]. {4}" -f ${CmdletName},$RegHive,$RegKeyPath,$RegKeyName,$_.Exception.Message)
                }

                Write-Verbose $VerboseMsg
                #verify the registry value has been set
                Try{
                    Remove-ItemProperty -Path $RegPath -Name $RegKeyName -Force -WhatIf:$WhatIfPreference -ErrorAction SilentlyContinue
                }
                Catch{
                    Write-Error $ErrorMsg
                }
            }
            Else{

                Try{
                    #Grab all polices but filter out the one that needs be removed. Then update the entire system policy (this set thte removed policy as not configured)
                    If($RegKeyName -ne '*' ){
                        Write-Verbose ("{0} : RUNNING CMDLET: Get-LocalPolicySystemSettings -Filter ('`$_.Name -ne `"$RegKeyName`" -or `$_.Key -ne `"$RegKeyPath`"') | Update-LocalPolicySettings -Policy $LGPOHive -ErrorAction Stop" -f ${CmdletName})
                        Get-LocalPolicySystemSettings -Filter ('$_.Name -ne "' + $RegKeyName + '" -or $_.Key -ne "' + $RegKeyPath + '"') | Update-LocalPolicySettings -Policy $LGPOHive -ErrorAction Stop
                        #Get-LocalPolicySystemSettings | Where {$_.Name -ne $RegKeyName -or $_.Key -ne $RegKeyPath} | Update-LocalPolicySettings -Policy $LGPOHive -ErrorAction Stop
                    }
                    Else{
                        Write-Verbose ("{0} : RUNNING CMDLET: Get-LocalPolicySystemSettings -Filter ('`$_.Key -ne `"$RegKeyPath`"') | Update-LocalPolicySettings -Policy $LGPOHive -ErrorAction Stop" -f ${CmdletName})
                        Get-LocalPolicySystemSettings -Filter ('$_.Key -ne "' + $RegKeyPath + '"') | Update-LocalPolicySettings -Policy $LGPOHive -ErrorAction Stop
                    }
                }
                Catch{
                    Write-Error ("LGPO failed to run. {1}" -f ${CmdletName},$_.Exception.Message)
                }
            }

        }
        Else{
            Write-Error ("Local Policy was not set; LGPO binaries not found in path [{1}].`nDownload binaries from 'https://www.microsoft.com/en-us/download/details.aspx?id=55319' " -f ${CmdletName},$LGPOBinaryPath)
        }
    }
    End {
        If($EnForce -eq $true)
        {
            $GPArgument = "/Target:Computer /Force"
            Write-Verbose ("{0} : RUNNING COMMAND: Start-Process -FilePath `"gpupdate`" -ArgumentList `"$GPArgument`" -Wait -PassThru -WindowStyle Hidden" -f ${CmdletName})
            Start-Process -FilePath "gpupdate" -ArgumentList "$GPArgument" -Wait -WindowStyle Hidden | Out-Null
        }
        #cleanup LGPO temp files if not debugging
        If( (Test-Path "$env:Temp\$LgpoFileName.lgpo" -PathType Leaf) -and !$DebugPreference ){
               Remove-Item "$env:Temp\$LgpoFileName.lgpo" -ErrorAction SilentlyContinue -Force | Out-Null
               Remove-Item "$env:Temp\$LgpoFileName.stderr" -ErrorAction SilentlyContinue -Force | Out-Null
               Remove-Item "$env:Temp\$LgpoFileName.stdout" -ErrorAction SilentlyContinue -Force | Out-Null
        }
    }

}


### -----------------------------------
### Get-LocalPolicySetting Cmdlet
### -----------------------------------
Function Get-LocalPolicyUserSettings {
    <#
        .SYNOPSIS
        Retrieves Local user policies

        .DESCRIPTION
        Uses LGPO tool to parse local user policy and export as object

        .NOTES
        Download LGPO from https://www.microsoft.com/en-us/download/details.aspx?id=55319
        Create a Directory in C:\ProgramData\LGPO
        Unzip LGPO.exe to that folder

        .PARAMETER Filter
        Filter on export

        .PARAMETER LGPOBinaryPath
        Use this to specify alternate location
        Defaults to "C:\ProgramData\LGPO\LGPO.exe". Download LGPO from https://www.microsoft.com/en-us/download/details.aspx?id=55319.

        .EXAMPLE
        Get-LocalPolicyUserSettings

        .EXAMPLE
        Get-LocalPolicyUserSettings -Filter '$_.Key -like "*microsoft*"'

        .EXAMPLE
        Get-LocalPolicyUserSettings -Verbose

        .EXAMPLE
        Get-LocalPolicyUserSettings -Debug
        Working files will be left in temp folder for debugging

        .EXAMPLE
        Get-LocalPolicyUserSettings -LGPOBinaryPath c:\lgpo\lgpo.exe

        .LINK
        Get-LocalPolicySettings
    #>
    [CmdletBinding(SupportsShouldProcess, ConfirmImpact='Medium')]
    Param (
        [Parameter(Mandatory=$false)]
        [string]$Filter,

        [Parameter(Mandatory=$false)]
        [ValidateScript({Test-path $_ -PathType Leaf})]
        $LGPOBinaryPath = "$env:ALLUSERSPROFILE\LGPO\LGPO.exe"
    )
    Begin
    {
        ## Get the name of this function
        [string]${CmdletName} = $PSCmdlet.MyInvocation.MyCommand.Name

        if (-not $PSBoundParameters.ContainsKey('WhatIf')) {
            $WhatIfPreference = $PSCmdlet.SessionState.PSVariable.GetValue('WhatIfPreference')
        }
    }
    Process{
        $LGPOSplat = @{
            Policy='User'
            LGPOBinaryPath=$LGPOBinaryPath
        }

        If($Filter){
            $LGPOSplat += @{Filter=$Filter}
        }
        $LGPOSplatString = $LGPOSplat.GetEnumerator() | ForEach-Object{('/' + $_.Key + ' ' + $_.Value) -join ' '} | Select-Object -Last 1

        If($WhatIfPreference)
        {
            Write-Output ("What if: Performing the operation ""{0}"" on target ""{1}"" with argument ""{2}""." -f ${CmdletName},$LGPOSplat.Policy,$LGPOSplatString)
        }
        Else
        {
            Get-LocalPolicySettings @LGPOSplat
        }
    }
}

### -----------------------------------
### Set-LocalPolicyUserSetting Cmdlet
### -----------------------------------
Function Set-LocalPolicyUserSetting {
    <#
        .SYNOPSIS
        Converts registry key into GPO for user policy

        .DESCRIPTION
        Uses LGPO tool to convert registry key into Local policy

        .NOTES
        Download LGPO from https://www.microsoft.com/en-us/download/details.aspx?id=55319
        Create a Directory in C:\ProgramData\LGPO
        Unzip LGPO.exe to that folder

        .PARAMETER RegPath
        Required. Specify path to registry item

        .PARAMETER Name
        Required. Specify Name of registry key to set.

        .PARAMETER Type
        Default to 'DWord'. Specify type of registry item

        .PARAMETER Value
        Specify value or Key name

        .PARAMETER Enforce
        If LGPO failed, this will set the registry item anyway

        .PARAMETER LGPOBinaryPath
        Use this to specify alternate location
        Defaults to "C:\ProgramData\LGPO\LGPO.exe". Download LGPO from https://www.microsoft.com/en-us/download/details.aspx?id=55319.

        .EXAMPLE
        Set-LocalPolicyUserSetting -RegPath 'SOFTWARE\Policies\Microsoft\Windows\Explorer' -Name 'DisableNotificationCenter' -Type DWord -Value 1

        .LINK
        Set-LocalPolicySetting
    #>

    [CmdletBinding(SupportsShouldProcess, ConfirmImpact='Medium')]
    Param (
        [Parameter(Mandatory=$true,Position=1)]
        [Alias("Path")]
        [string]$RegPath,

        [Parameter(Mandatory=$true,Position=2,ValueFromPipeline=$true,ValueFromPipelineByPropertyName=$true)]
        [Alias("v")]
        [string]$Name,

        [Parameter(Mandatory=$false,Position=3)]
        [ValidateSet('None','String','Binary','DWord','ExpandString','MultiString','QWord')]
        [Alias("PropertyType","t")]
        [string]$Type = 'DWord',

        [Parameter(Mandatory=$false,Position=4)]
        [Alias("d")]
        $Value,

        [Parameter(Mandatory=$false)]
        [ValidateSet('CurrentUser','AllUsers','DefaultUser')]
        [Alias("Users")]
        [string]$ApplyTo,

        [Parameter(Mandatory=$false)]
        [Alias("f",'Force')]
        [switch]$Enforce,

        [Parameter(Mandatory=$false)]
        [ValidateScript({Test-path $_ -PathType Leaf})]
        $LGPOBinaryPath = "$env:ALLUSERSPROFILE\LGPO\LGPO.exe"
    )
    Begin
    {
        ## Get the name of this function
        [string]${CmdletName} = $PSCmdlet.MyInvocation.MyCommand.Name

        if (-not $PSBoundParameters.ContainsKey('Verbose')) {
            $VerbosePreference = $PSCmdlet.SessionState.PSVariable.GetValue('VerbosePreference')
        }

        if (-not $PSBoundParameters.ContainsKey('Confirm')) {
            $ConfirmPreference = $PSCmdlet.SessionState.PSVariable.GetValue('ConfirmPreference')
        }
        if (-not $PSBoundParameters.ContainsKey('WhatIf')) {
            $WhatIfPreference = $PSCmdlet.SessionState.PSVariable.GetValue('WhatIfPreference')
        }
        if (-not $PSBoundParameters.ContainsKey('Enforce')) {
            $Enforce = $false
        }

        # Get each user profile SID and Path to the profile
        $AllProfiles = Get-ItemProperty "HKLM:\SOFTWARE\Microsoft\Windows NT\CurrentVersion\ProfileList\*" | Where-Object {$_.PSChildName -match "S-1-5-21-(\d+-?){4}$" } |
                Select-Object @{Name="SID"; Expression={$_.PSChildName}}, @{Name="UserHive";Expression={"$($_.ProfileImagePath)\NTuser.dat"}}, @{Name="UserName";Expression={Split-Path $_.ProfileImagePath -Leaf}}

        # Add in the DEFAULT User Profile (Not be confused with .DEFAULT)
        $DefaultProfile = "" | Select-Object SID, UserHive,UserName
        $DefaultProfile.SID = "DEFAULT"
        $DefaultProfile.Userhive = "$env:systemdrive\Users\Default\NTUSER.dat"
        $DefaultProfile.UserName = "Default"

        #Add it to the UserProfile list
        $UserProfiles = @()
        $UserProfiles += $AllProfiles
        $UserProfiles += $DefaultProfile

        #get current users sid
        [string]$CurrentSID = (Get-CimInstance Win32_UserAccount | Where-Object {$_.name -eq $env:username}).SID

        Write-Verbose ("{0} : Found [{1}] user profiles" -f ${CmdletName},$UserProfiles.count)
    }
    Process
    {
        #grab the hive from the regpath
        $RegKeyHive = ($RegPath).Split('\')[0].Replace('Registry::','').Replace(':','')

        #check if hive is local machine.
        If($RegHive -match "HKEY_LOCAL_MACHINE|HKLM|HKCR"){
            Throw ("Registry path [{1}] is not a user path. Use ' Set-LocalPolicySetting' cmdlet instead" -f ${CmdletName},$RegKeyHive)
        }

        #detect if first values has hive; otherwise assume allusers
        If( -Not(Test-Path "$($RegKeyHive):" -PathType Container) ){
            $RegHive = 'HKCU'
            $RegKeyPath = $RegPath
        }

        #Break down registry to get path
        $RegKeyPath = ($RegPath).Split('\',2)[1]
        $RegKeyName = $Name

        #Grab user keys and profiles based on whom it will be applied to
        Switch($ApplyTo){
            'AllUsers'      {$RegHive = 'Registry::HKEY_USERS'; $ProfileList = $UserProfiles}
            'CurrentUser'   {$RegHive = 'HKCU'      ; $ProfileList = ($UserProfiles | Where-Object{$_.SID -eq $CurrentSID})}
            'DefaultUser'   {$RegHive = 'HKU'       ; $ProfileList = $DefaultProfile}
            default      {$RegHive = 'Registry::HKEY_USERS'; $ProfileList = $UserProfiles}
        }
        Write-Verbose ("Setting Registry hive from [{0}] to [{1}]" -f  $RegKeyHive,$RegHive)

        #loop through profiles as long as the hive is not the current user hive
        If($RegHive -notmatch 'HKCU|HKEY_CURRENT_USER'){

            $p = 1
            # Loop through each profile on the machine
            Foreach ($UserProfile in $ProfileList) {

                Try{
                    $objSID = New-Object System.Security.Principal.SecurityIdentifier($UserProfile.SID)
                    $UserName = $objSID.Translate([System.Security.Principal.NTAccount])
                }
                Catch{
                    $UserName = $UserProfile.UserName
                }
                Write-Verbose ("{0} : Setting policy [{1}] for user: {2}" -f ${CmdletName},$RegKeyName,$UserName)

                #loadhive if not mounted
                If (($HiveLoaded = Test-Path "Registry::HKEY_USERS\$($UserProfile.SID)") -eq $false) {
                    Start-Process -FilePath "CMD.EXE" -ArgumentList "/C REG.EXE LOAD HKU\$($UserProfile.SID) $($UserProfile.UserHive)" -Wait -WindowStyle Hidden
                    $HiveLoaded = $true
                }

                If ($HiveLoaded -eq $true) {
                    Write-Verbose ("{0} : RUNNING CMDLET: Set-LocalPolicySetting -Path `"$RegHive\$($UserProfile.SID)\$RegKeyPath`" -Name $RegKeyName -Type $Type -Value $Value -LGPOBinaryPath $LGPOBinaryPath -Enforce:$Enforce -WhatIf:$WhatIfPreference" -f ${CmdletName})
                    Set-LocalPolicySetting -Path "$RegHive\$($UserProfile.SID)\$RegKeyPath" -Name $RegKeyName -Type $Type -Value $Value -LGPOBinaryPath $LGPOBinaryPath -Enforce:$Enforce -WhatIf:$WhatIfPreference
                }

                #remove any leftover reg process and then remove hive
                If ($HiveLoaded -eq $true) {
                    [gc]::Collect()
                    Start-Sleep -Seconds 3
                    Start-Process -FilePath "CMD.EXE" -ArgumentList "/C REG.EXE UNLOAD HKU\$($UserProfile.SID)" -Wait -PassThru -WindowStyle Hidden | Out-Null
                }
                $p++
            }
        }
        Else{
            Write-Verbose ("{0} : RUNNING CMDLET: Set-LocalPolicySetting -Path `"$RegHive\$RegKeyPath`" -Name $RegKeyName -Type $Type -Value $Value -LGPOBinaryPath $LGPOBinaryPath -Enforce:$Enforce -WhatIf:$WhatIfPreference" -f ${CmdletName})
            Set-LocalPolicySetting -Path "$RegHive\$RegKeyPath" -Name $RegKeyName -Type $Type -Value $Value -LGPOBinaryPath $LGPOBinaryPath -Enforce:$Enforce -WhatIf:$WhatIfPreference
        }

    }
    End{
        If($EnForce -eq $true)
        {
            $GPArgument = "/Target:User /Force"
            Write-Verbose ("{0} : RUNNING COMMAND: Start-Process -FilePath `"gpupdate`" -ArgumentList `"$GPArgument`" -Wait -PassThru -WindowStyle Hidden" -f ${CmdletName})
            Start-Process -FilePath "gpupdate" -ArgumentList "$GPArgument" -Wait -WindowStyle Hidden | Out-Null
        }
    }
}



### -----------------------------------
### Remove-LocalPolicyUserSetting Cmdlet
### -----------------------------------
Function Remove-LocalPolicyUserSetting {
    <#
        .SYNOPSIS
        Removes GPO setting on user

        .DESCRIPTION
        Uses LGPO tool to remove user policy settings or registry key

        .NOTES
        Download LGPO from https://www.microsoft.com/en-us/download/details.aspx?id=55319
        Create a Directory in C:\ProgramData\LGPO
        Unzip LGPO.exe to that folder

        .PARAMETER RegPath
        Required. Specify path to registry item

        .PARAMETER Name
        Specify Name of registry key to remove. If no name specified, RegPath will be split up to use leaf as name

        .PARAMETER ApplyTo
        Defaults to AllUsers. Specify either defaultuser or CurrentUser

        .PARAMETER Enforce
        If LGPO failed, this will remove the registry item anyway

        .PARAMETER LGPOBinaryPath
        Use this to specify alternate location
        Defaults to "C:\ProgramData\LGPO\LGPO.exe". Download LGPO from https://www.microsoft.com/en-us/download/details.aspx?id=55319.

        .EXAMPLE
        Remove-LocalPolicyUserSetting -RegPath 'SOFTWARE\Policies\Microsoft\Windows\Explorer' -Name 'DisableNotificationCenter'

        .LINK
        Remove-LocalPolicySetting
    #>

    [CmdletBinding(SupportsShouldProcess, ConfirmImpact='Medium')]
    Param (
        [Parameter(Mandatory=$true,Position=1)]
        [Alias("Path")]
        [string]$RegPath,

        [Parameter(Mandatory=$false,Position=2,ValueFromPipeline=$true,ValueFromPipelineByPropertyName=$true)]
        [Alias("v")]
        [string]$Name,

        [Parameter(Mandatory=$false)]
        [ValidateSet('CurrentUser','AllUsers','DefaultUser')]
        [Alias("Users")]
        [string]$ApplyTo = 'AllUsers',

        [Parameter(Mandatory=$false)]
        [Alias("f",'Force')]
        [switch]$Enforce,

        [Parameter(Mandatory=$false)]
        [ValidateScript({Test-path $_ -PathType Leaf})]
        $LGPOBinaryPath = "$env:ALLUSERSPROFILE\LGPO\LGPO.exe"
    )
    Begin
    {
        ## Get the name of this function
        [string]${CmdletName} = $PSCmdlet.MyInvocation.MyCommand.Name

        if (-not $PSBoundParameters.ContainsKey('Verbose')) {
            $VerbosePreference = $PSCmdlet.SessionState.PSVariable.GetValue('VerbosePreference')
        }

        if (-not $PSBoundParameters.ContainsKey('Confirm')) {
            $ConfirmPreference = $PSCmdlet.SessionState.PSVariable.GetValue('ConfirmPreference')
        }
        if (-not $PSBoundParameters.ContainsKey('WhatIf')) {
            $WhatIfPreference = $PSCmdlet.SessionState.PSVariable.GetValue('WhatIfPreference')
        }
        #set boolean value
        if (-not $PSBoundParameters.ContainsKey('Enforce')) {
            $Enforce = $False
        }

        # Get each user profile SID and Path to the profile
        $AllProfiles = Get-ItemProperty "HKLM:\SOFTWARE\Microsoft\Windows NT\CurrentVersion\ProfileList\*" | Where-Object {$_.PSChildName -match "S-1-5-21-(\d+-?){4}$" } |
                Select-Object @{Name="SID"; Expression={$_.PSChildName}}, @{Name="UserHive";Expression={"$($_.ProfileImagePath)\NTuser.dat"}}, @{Name="UserName";Expression={Split-Path $_.ProfileImagePath -Leaf}}

        # Add in the DEFAULT User Profile (Not be confused with .DEFAULT)
        $DefaultProfile = "" | Select-Object SID, UserHive,UserName
        $DefaultProfile.SID = "DEFAULT"
        $DefaultProfile.Userhive = "$env:systemdrive\Users\Default\NTUSER.dat"
        $DefaultProfile.UserName = "Default"

        #Add it to the UserProfile list
        $UserProfiles = @()
        $UserProfiles += $AllProfiles
        $UserProfiles += $DefaultProfile

        #get current users sid
        [string]$CurrentSID = (Get-CimInstance Win32_UserAccount | Where-Object {$_.name -eq $env:username}).SID

        Write-Verbose ("{0} : Found [{1}] user profiles" -f ${CmdletName},$UserProfiles.count)
    }
    Process
    {
        #grab the hive from the regpath
        $RegKeyHive = ($RegPath).Split('\')[0].Replace('Registry::','').Replace(':','')

        #check if hive is local machine.
        If($RegHive -match "HKEY_LOCAL_MACHINE|HKLM|HKCR"){
            Throw ("Registry path [{1}] is not a user path. Use ' Set-LocalPolicySetting' cmdlet instead" -f ${CmdletName},$RegKeyHive)
        }

        #detect if first values has hive; otherwise assume allusers
        If( -Not(Test-Path "$($RegKeyHive):" -PathType Container) ){
            $RegHive = 'HKCU'
            $RegKeyPath = $RegPath
        }

        #if Name not specified, grab last value from full path
        If($PSBoundParameters.ContainsKey('Name')){
            $RegKeyPath = ($RegPath).Split('\',2)[1]
            $RegKeyName = $Name
        }
        Else{
            Write-Verbose ("Spliting path [{0}]. Assuming last item is key name" -f $RegPath)
            $RegKeyPath = Split-Path ($RegPath).Split('\',2)[1] -Parent
            $RegKeyName = ($RegPath).Split('\')[-1]
        }

        #Grab user keys and profiles based on whom it will be applied to
        Switch($ApplyTo){
            'AllUsers'      {$RegHive = 'Registry::HKEY_USERS'; $ProfileList = $UserProfiles}
            'CurrentUser'   {$RegHive = 'HKCU'      ; $ProfileList = ($UserProfiles | Where-Object{$_.SID -eq $CurrentSID})}
            'DefaultUser'   {$RegHive = 'HKU'       ; $ProfileList = $DefaultProfile}
            default      {$RegHive = 'Registry::HKEY_USERS'; $ProfileList = $UserProfiles}
        }
        Write-Verbose ("Setting Registry hive from [{0}] to [{1}]" -f  $RegKeyHive,$RegHive)

        #loop through profiles as long as the hive is not the current user hive
        If($RegHive -notmatch 'HKCU|HKEY_CURRENT_USER'){

            $p = 1
            # Loop through each profile on the machine
            Foreach ($UserProfile in $ProfileList) {

                Try{
                    $objSID = New-Object System.Security.Principal.SecurityIdentifier($UserProfile.SID)
                    $UserName = $objSID.Translate([System.Security.Principal.NTAccount])
                }
                Catch{
                    $UserName = $UserProfile.UserName
                }
                Write-Verbose ("{0} : Removing policy [{1}] for user: {2}" -f ${CmdletName},$RegKeyName,$UserName)

                #loadhive if not mounted
                If (($HiveLoaded = Test-Path "Registry::HKEY_USERS\$($UserProfile.SID)") -eq $false) {
                    Start-Process -FilePath "CMD.EXE" -ArgumentList "/C REG.EXE LOAD HKU\$($UserProfile.SID) $($UserProfile.UserHive)" -Wait -WindowStyle Hidden
                    $HiveLoaded = $true
                }

                If ($HiveLoaded -eq $true) {
                    Write-Verbose ("{0} : RUNNING CMDLET: Remove-LocalPolicySetting -Path `"$RegHive\$($UserProfile.SID)\$RegKeyPath`" -Name $RegKeyName -LGPOBinaryPath $LGPOBinaryPath -Enforce:$Enforce -WhatIf:$WhatIfPreference" -f ${CmdletName})
                    Remove-LocalPolicySetting -Path "$RegHive\$($UserProfile.SID)\$RegKeyPath" -Name $RegKeyName -LGPOBinaryPath $LGPOBinaryPath -Enforce:$Enforce -WhatIf:$WhatIfPreference
                }

                #remove any leftover reg process and then remove hive
                If ($HiveLoaded -eq $true) {
                    [gc]::Collect()
                    Start-Sleep -Seconds 3
                    Start-Process -FilePath "CMD.EXE" -ArgumentList "/C REG.EXE UNLOAD HKU\$($UserProfile.SID)" -Wait -PassThru -WindowStyle Hidden | Out-Null
                }
                $p++
            }
        }
        Else{
            Write-Verbose ("{0} : RUNNING CMDLET: Remove-LocalPolicySetting -Path `"$RegHive\$RegKeyPath`" -Name $RegKeyName -LGPOBinaryPath $LGPOBinaryPath -Enforce:$Enforce -WhatIf:$WhatIfPreference" -f ${CmdletName})
            Remove-LocalPolicySetting -Path "$RegHive\$RegKeyPath" -Name $RegKeyName -LGPOBinaryPath $LGPOBinaryPath -Enforce:$Enforce -WhatIf:$WhatIfPreference
        }

    }
    End {
        If($EnForce -eq $true)
        {
            $GPArgument = "/Target:User /Force"
            Write-Verbose ("{0} : RUNNING COMMAND: Start-Process -FilePath `"gpupdate`" -ArgumentList `"$GPArgument`" -Wait -PassThru -WindowStyle Hidden" -f ${CmdletName})
            Start-Process -FilePath "gpupdate" -ArgumentList "$GPArgument" -Wait -WindowStyle Hidden | Out-Null
        }
    }
}


Function Clear-LocalPolicySettings{
    [CmdletBinding(
        SupportsShouldProcess,
        ConfirmImpact = 'High'
    )]
    Param (
        [Parameter(Mandatory=$false,Position=1)]
        [ValidateSet('Machine','Computer','User')]
        $Policy
    )
    Begin
    {
        ## Get the name of this function
        [string]${CmdletName} = $PSCmdlet.MyInvocation.MyCommand.Name

        if (-not $PSBoundParameters.ContainsKey('Verbose')) {
            $VerbosePreference = $PSCmdlet.SessionState.PSVariable.GetValue('VerbosePreference')
        }

        if (-not $PSBoundParameters.ContainsKey('Confirm')) {
            $ConfirmPreference = $PSCmdlet.SessionState.PSVariable.GetValue('ConfirmPreference')
        }
        if (-not $PSBoundParameters.ContainsKey('WhatIf')) {
            $WhatIfPreference = $PSCmdlet.SessionState.PSVariable.GetValue('WhatIfPreference')
        }

        $PolicyPaths = @()
    }
    Process
    {
        If($Policy){
            switch($Policy){
                'Machine' {$PolicyPaths += 'Machine';$GPTarget='Computer'}
                'Computer' {$PolicyPaths += 'Machine';$GPTarget='Computer'}
                'User' {$PolicyPaths += 'User';$GPTarget='User'}
            }
        }
        Else{
            $GPTarget='All'
            $PolicyPaths += 'Machine'
            $PolicyPaths += 'User'
        }

        if ($PSCmdlet.ShouldProcess(($PolicyPaths -join ','))){
            Foreach($PolicyPath in $PolicyPaths){
                Write-Verbose ("{0} : Removing local settings for [{1}]" -f ${CmdletName},$PolicyPath)

                Remove-Item "$env:Windir\System32\GroupPolicy\$PolicyPath\Registry.pol" -Force -WhatIf:$WhatIfPreference -ErrorAction SilentlyContinue | Out-Null
            }
        }
    }
    End{
        If($GPTarget -eq 'All'){
            $GPArgument = '/Force'
        }
        Else{
            $GPArgument = "/Target:$GPTarget /Force"
        }
        Write-Verbose ("{0} : RUNNING COMMAND: Start-Process -FilePath `"gpupdate`" -ArgumentList `"$GPArgument`" -Wait -PassThru -WindowStyle Hidden" -f ${CmdletName})
        Start-Process -FilePath "gpupdate" -ArgumentList "$GPArgument" -Wait -WindowStyle Hidden | Out-Null
    }
}



function Get-IniContent{
    <#
    $value = $iniContent[“386Enh"][“EGA80WOA.FON"]
    $iniContent[“386Enh"].Keys | %{$iniContent["386Enh"][$_]}
    #>
    [CmdletBinding()]
    Param(
        [ValidateNotNullOrEmpty()]
        [Parameter(Mandatory=$True)]
        [string]$FilePath
    )
    Begin{
        Write-Verbose "$($MyInvocation.MyCommand.Name):: Function started"
        $ini = @{}
    }
    Process{
        switch -regex -file $FilePath
        {
            "^\[(.+)\]" # Section
            {
                $section = $matches[1]
                $ini[$section] = @{}
                $CommentCount = 0
            }
            "^(;.*)$" # Comment
            {
                $value = $matches[1]
                $CommentCount = $CommentCount + 1
                $name = "Comment" + $CommentCount
                $ini[$section][$name] = $value
            }
            "(.+?)\s*=(.*)" # Key
            {
                $name,$value = $matches[1..2]
                $ini[$section][$name] = $value
            }
        }
       return $ini
    }
    End{
        Write-Verbose "$($MyInvocation.MyCommand.Name):: Function ended"
    }
}



function Set-IniContent{
    [CmdletBinding()]
    Param(
        [Parameter(ValueFromPipeline=$True,Mandatory=$True)]
        [Hashtable]$InputObject,

        [Parameter(Mandatory=$True)]
        [string]$FilePath,

        [ValidateSet("Unicode","UTF7","UTF8","UTF32","ASCII","BigEndianUnicode","Default","OEM")]
        [Parameter()]
        [string]$Encoding = "Unicode",

        [switch]$Force,

        [switch]$Append,

        [switch]$Passthru,

        [switch]$NewLine
    )
    Begin{
        Write-Verbose "$($MyInvocation.MyCommand.Name):: Function started"
    }
    Process{
        if ($append) {$outfile = Get-Item $FilePath}
        else {$outFile = New-Item -ItemType file -Path $Filepath -Force:$Force -ErrorAction SilentlyContinue}
        if (!($outFile)) {Throw "Could not create File"}
        foreach ($i in $InputObject.keys){
            if (!($($InputObject[$i].GetType().Name) -eq "Hashtable")){
                #No Sections
                Write-Verbose "$($MyInvocation.MyCommand.Name):: Writing key: $i"
                Add-Content -Path $outFile -Value "$i=$($InputObject[$i])" -NoNewline -Encoding $Encoding

            }
            else {
                #Sections
                Write-Verbose "$($MyInvocation.MyCommand.Name):: Writing Section: [$i]"
                $fullList = Get-IniContent $FilePath
                $sectionFound = $fullList[$i]

                #if section [] was not found add it
                If(!$sectionFound){
                    #Add-Content -Path $outFile -Value "" -Encoding $Encoding
                    Add-Content -Path $outFile -Value "[$i]" -Encoding $Encoding
                    }

                Foreach ($j in ($InputObject[$i].keys | Sort-Object)){
                    if ($j -match "^Comment[\d]+") {
                        Write-Verbose "$($MyInvocation.MyCommand.Name):: Writing comment: $j"
                        Add-Content -Path $outFile -Value "$($InputObject[$i][$j])" -NoNewline -Encoding $Encoding
                    }
                    else {
                        Write-Verbose "$($MyInvocation.MyCommand.Name):: Writing key: $j"
                        Add-Content -Path $outFile -Value "$j=$($InputObject[$i][$j])" -NoNewline -Encoding $Encoding
                    }
                }
                If($NewLine){Add-Content -Path $outFile -Value "" -Encoding $Encoding}
            }
        }
        Write-Verbose "$($MyInvocation.MyCommand.Name):: Finished Writing to file: $path"
        If($PassThru){Return $outFile}
    }
    End{
        Write-Verbose "$($MyInvocation.MyCommand.Name):: Function ended"
    }
}

function Remove-IniContent{
    <#
    .SYNOPSIS
    Removes an entry/line/setting from an INI file.

    .DESCRIPTION
    A configuration file consists of sections, led by a `[section]` header and followed by `name = value` entries.  This function removes an entry in an INI file.  Something like this:

        [ui]
        username = Regina Spektor <regina@reginaspektor.com>

        [extensions]
        share =
        extdiff =

    Names are not allowed to contains the equal sign, `=`.  Values can contain any character.  The INI file is parsed using `Split-IniContent`.  [See its documentation for more examples.](Split-IniContent.html)

    If the entry doesn't exist, does nothing.
    Be default, operates on the INI file case-insensitively. If your INI is case-sensitive, use the `-CaseSensitive` switch.

    .LINK
    Set-IniEntry

    .LINK
    Split-IniContent

    .EXAMPLE
    Remove-IniEntry -Path C:\Projects\Carbon\StupidStupid.ini -Section rat -Name tails

    Removes the `tails` item in the `[rat]` section of the `C:\Projects\Carbon\StupidStupid.ini` file.

    .EXAMPLE
    Remove-IniEntry -Path C:\Users\me\npmrc -Name 'prefix' -CaseSensitive

    Demonstrates how to remove an INI entry in an INI file that is case-sensitive.
    #>

    [CmdletBinding(SupportsShouldProcess=$true)]
    param
    (
        [Parameter(Mandatory=$true)]
        [string]
        # The path to the INI file.
        $Path,
        [string]
        # The name of the INI entry to remove.
        $Name,
        [string]
        # The section of the INI where the entry should be set.
        $Section,
        [Switch]
        # Removes INI entries in a case-sensitive manner.
        $CaseSensitive
    )

    $settings = @{ }

    if( Test-Path $Path -PathType Leaf ){
        $settings = Split-IniContent -Path $Path -AsHashtable -CaseSensitive:$CaseSensitive
    }
    else{
       Write-Error ('INI file {0} not found.' -f $Path)
        return
    }

    $key = $Name
    if( $Section ){
        $key = '{0}.{1}' -f $Section,$Name
    }

    if( $settings.ContainsKey( $key ) )
    {
        $lines = New-Object 'Collections.ArrayList'
        Get-Content -Path $Path | ForEach-Object { [void] $lines.Add( $_ ) }
        $null = $lines.RemoveAt( ($settings[$key].LineNumber - 1) )
        if( $PSCmdlet.ShouldProcess( $Path, ('remove INI entry {0}' -f $key) ) )
        {
            if( $lines ){
                $lines | Set-Content -Path $Path
            }
            else{
                Clear-Content -Path $Path
            }
        }
    }
}

Function Set-LocalPolicyUserRightsAssignment{
    <#
https://docs.microsoft.com/en-us/windows-server/administration/windows-commands/secedit-export
https://docs.microsoft.com/en-us/windows/security/threat-protection/security-policy-settings/user-rights-assignment

    #>
    [CmdletBinding()]
    Param (
        [Parameter(Mandatory=$true,Position=0)]
        [ValidateSet('SeAssignPrimaryTokenPrivilege',
                    'SeAuditPrivilege',
                    'SeBackupPrivilege',
                    'SeBatchLogonRight',
                    'SeChangeNotifyPrivilege',
                    'SeCreateGlobalPrivilege',
                    'SeCreatePagefilePrivilege',
                    'SeCreatePermanentPrivilege',
                    'SeCreateSymbolicLinkPrivilege',
                    'SeCreateTokenPrivilege',
                    'SeDebugPrivilege',
                    'SeDelegateSessionUserImpersonatePrivilege',
                    'SeDenyBatchLogonRight',
                    'SeDenyInteractiveLogonRight',
                    'SeDenyNetworkLogonRight',
                    'SeDenyRemoteInteractiveLogonRight',
                    'SeDenyServiceLogonRight',
                    'SeEnableDelegationPrivilege',
                    'SeImpersonatePrivilege',
                    'SeIncreaseBasePriorityPrivilege',
                    'SeIncreaseQuotaPrivilege',
                    'SeIncreaseWorkingSetPrivilege',
                    'SeInteractiveLogonRight',
                    'SeLoadDriverPrivilege',
                    'SeLockMemoryPrivilege',
                    'SeMachineAccountPrivilege',
                    'SeManageVolumePrivilege',
                    'SeNetworkLogonRight',
                    'SeProfileSingleProcessPrivilege',
                    'SeRelabelPrivilege',
                    'SeRemoteInteractiveLogonRight',
                    'SeRemoteShutdownPrivilege',
                    'SeRestorePrivilege',
                    'SeSecurityPrivilege',
                    'SeServiceLogonRight',
                    'SeShutdownPrivilege',
                    'SeSyncAgentPrivilege',
                    'SeSystemEnvironmentPrivilege',
                    'SeSystemProfilePrivilege',
                    'SeSystemtimePrivilege',
                    'SeTakeOwnershipPrivilege',
                    'SeTcbPrivilege',
                    'SeTimeZonePrivilege',
                    'SeTrustedCredManAccessPrivilege',
                    'SeUndockPrivilege'
        )]
        [array]$Privilege,

        [Parameter(Mandatory=$true,Position=1)]
        [array]$User,



        [Parameter(Mandatory=$false)]
        [ValidateScript({Test-path $_ -PathType Leaf})]
        $LGPOBinaryPath = "$env:ALLUSERSPROFILE\LGPO\LGPO.exe"
    )
    Begin
    {
        ## Get the name of this function
        [string]${CmdletName} = $PSCmdlet.MyInvocation.MyCommand.Name

        if (-not $PSBoundParameters.ContainsKey('Verbose')) {
            $VerbosePreference = $PSCmdlet.SessionState.PSVariable.GetValue('VerbosePreference')
        }

        if (-not $PSBoundParameters.ContainsKey('Confirm')) {
            $ConfirmPreference = $PSCmdlet.SessionState.PSVariable.GetValue('ConfirmPreference')
        }
        if (-not $PSBoundParameters.ContainsKey('WhatIf')) {
            $WhatIfPreference = $PSCmdlet.SessionState.PSVariable.GetValue('WhatIfPreference')
        }
        If(!(Test-Path $InfPath)){
            Write-Log -Message "[$InfPath] not specified or does not exist. Unable to build LGPO Template." -CustomComponent "Template" -ColorLevel 6 -NewLine -HostMsg
            exit -1
        }Else{
            #build array with content
            $GptTmplContent = Split-IniContent -Path $InfPath
        }

        #First export security policy
        Try{
            $result = Start-Process secedit -ArgumentList "/export /cfg `"$env:Temp\secedit.backup.inf`"" -RedirectStandardError "$env:Temp\secedit.backup.stderr" -RedirectStandardOutput "$env:Temp\secedit.backup.stdout" -Wait -WindowStyle Hidden -PassThru -ErrorAction Stop
            Write-Verbose ("{0} : Secedit backup ran successfully." -f ${CmdletName})
        }
        Catch{
            Throw ("Failed to backup security settings. {0}" -f $result.ExitCode)
        }
        Finally{
            $CurrentSecurityPolicy = Get-content "$env:Temp\secedit.backup.inf"
        }
    }

    Process
    {
        <# SAMPLE TESTS
        [array]$User = '*S-1-1-0','*S-1-5-20','*S-1-5-32-544','*S-1-5-32-545','*S-1-5-32-551'
        [array]$User = 'S-1-1-1','S-1-5-20'
        [array]$User = 'Everyone','NT AUTHORITY\NETWORK SERVICE'
        $name = $User[0]
        $name = $User[-1]
        #>
        $SIDSet = @()
        Foreach($name in $User)
        {
            if ($name -match 'S-\d-(?:\d+-){1,14}\d+'){
                $SID = $name.replace('*','')
                #Translate SID to User; if it doesn't translate don't add to
                $objSID = New-Object System.Security.Principal.SecurityIdentifier($SID)
                Try{
                    $UserName = ($objSID.Translate([System.Security.Principal.NTAccount])).Value
                    Write-Verbose ("{0} : Translated user [{1}] to User [{2}]." -f ${CmdletName},$SID,$UserName)
                }
                Catch{
                    Write-Verbose ("{0} : Error with SID [{1}]. {2}" -f ${CmdletName},$SID,$_.Exception.Message)
                    Continue
                }
            }
            else{
                $UserName = $User
                #Translate User to SID
                Try{
                    $SID = ((New-Object System.Security.Principal.NTAccount($name)).Translate([System.Security.Principal.SecurityIdentifier])).Value
                    Write-Verbose ("{0} : Translated user [{1}] to SID [{2}]." -f ${CmdletName},$UserName,$SID)
                }
                Catch{
                    Write-Verbose ("{0} : Unable to get SID from [{1}]. {2}" -f ${CmdletName},$UserName,$_.Exception.Message)
                    Continue
                }
            }
            $SID = '*' + $SID
            $SIDSet += $SID
        }
        $NewUsers = $SIDSet -join ','

        <# SAMPLE TESTS
        [array]$Privilege = 'SeNetworkLogonRight','SeBackupPrivilege'

        $Right = $Privilege[0]
        #>
        #$MatchPrivilege = $Privilege -join '|'

        Foreach($Right in $Privilege)
        {
            $NewRights = $Right + " = " + $NewUsers
            If($ExistingRights = ($CurrentSecurityPolicy | Select-String -Pattern $Right).Line)
            {
                $RightsToReplace = $ExistingRights
                $CurrentSecurityPolicy = $CurrentSecurityPolicy.replace($RightsToReplace,$NewRights)
            }
            Else{

            }


        }
        $CurrentSecurityPolicy | Set-Content "$env:Temp\secedit.updated.inf"

        <#
        #generate start of file
        $secedit =  "[Unicode]`r`n"
        $secedit += "Unicode=yes`r`n"
        $secedit += "[Version]`r`n"
        $secedit += "signature=`"`$CHICAGO`$`"`r`n"
        $secedit += "Revision=1`r`n"
        #>



        #get system access section
        If (($GptTmplContent.Section -eq 'System Access').count -gt 0){
            Write-host "'System Access' section found in [$InfPath], building list...." -ForegroundColor Cyan
            $secedit += "[System Access]`r`n"

            $AccessValueList = $GptTmplContent | Where-Object {$_.section -eq 'System Access'}
            Foreach ($AccessKey in $AccessValueList){
                $AccessName = $AccessKey.Name
                $AccessValue = $AccessKey.Value
                If ($AccessName -eq "NewAdministratorName"){
                    $AccessValue = $AccessValue -replace $AccessKey.Value, "$Global:NewAdministratorName"
                }
                If ($AccessName -eq "NewGuestName"){
                    $AccessValue = $AccessValue -replace $AccessKey.Value, "$Global:NewGuestName"
                }
                $secedit += "$AccessName = $AccessValue`r`n"
                #$secedit += "$PrivilegeValue"
            }
        }
        Else{
            Write-host "'System Access' section was not found in [$InfPath], skipping..." -ForegroundColor Gray
        }

        #next get Privilege Rights section
        If (($GptTmplContent.Section -eq 'Privilege Rights').count -gt 0){
            Write-host "'Privilege Rights' section found in [$InfPath], building list...." -ForegroundColor Cyan
            $secedit += "[Privilege Rights]`r`n"

            $PrivilegeValueList = $GptTmplContent | Where-Object {$_.section -eq 'Privilege Rights'}
            Foreach ($PrivilegeKey in $PrivilegeValueList){
                $PrivilegeName = $PrivilegeKey.Name
                $PrivilegeValue = $PrivilegeKey.Value

                If ($PrivilegeValue -match "ADD YOUR ENTERPRISE ADMINS|ADD YOUR DOMAIN ADMINS|S-1-5-21"){

                    If($IsMachinePartOfDomain){
                        $EA_SID = Get-UserToSid -Domain $envMachineDNSDomain -User "Enterprise Admins"
                        $DA_SID = Get-UserToSid -Domain $envMachineDNSDomain -User "Domain Admins"
                        $PrivilegeValue = $PrivilegeValue -replace "ADD YOUR ENTERPRISE ADMINS",$EA_SID
                        $PrivilegeValue = $PrivilegeValue -replace "ADD YOUR DOMAIN ADMINS",$DA_SID
                    }
                    Else{
                        $ADMIN_SID = Get-UserToSid -LocalAccount 'Administrators'
                        $PrivilegeValue = $PrivilegeValue -replace "ADD YOUR ENTERPRISE ADMINS",$ADMIN_SID
                        $PrivilegeValue = $PrivilegeValue -replace "ADD YOUR DOMAIN ADMINS",$ADMIN_SID
                        $PrivilegeValue = $PrivilegeValue -replace "S-1-5-21-[0-9-]+",$ADMIN_SID
                    }
                }
                #split up values, get only unique values and make it a comma deliminated list again
                $temp = $PrivilegeValue -split ","
                $PrivilegeValue = $($temp | Get-Unique) -join ","


                $secedit += "$PrivilegeName = $PrivilegeValue`r`n"
                #$secedit += "$PrivilegeValue"

                #Write-Log -Message "RUNNING COMMAND: SECEDIT /configure /db secedit.sdb /cfg '$workingTempPath\$($GPO.name).seceditapply.inf' /overwrite /log '$workingLogPath\$($GPO.name).seceditapply.log' /quiet" -CustomComponent "COMMAND" -ColorLevel 8 -NewLine None -HostMsg
                #Start-Process SECEDIT -ArgumentList " /configure /db secedit.sdb /cfg ""$workingTempPath\$($GPO.name).seceditapply.inf"" /overwrite /quiet" -RedirectStandardOutput "$workingLogPath\$($GPO.name).secedit.stdout.log" -RedirectStandardError "$workingLogPath\$($GPO.name).secedit.stderr.log" -Wait -NoNewWindow
                #$SeceditApplyResults = ECHO y| SECEDIT /configure /db secedit.sdb /cfg "$workingTempPath\$($GPO.name).seceditapply.inf" /overwrite /log "$workingLogPath\$($GPO.name).seceditapply.log"
            }
        }
        Else{
            Write-host "'Privilege Rights' was not found in [$InfPath], skipping..." -ForegroundColor Gray
        }


    }
    End {
        If($secedit){
            $secedit | Out-File "$env:Temp\$OutputName" -Force
            Write-host "Saved file to [$env:Temp\$OutputName]" -ForegroundColor Gray
        }
    }
}




$exportModuleMemberParams = @{
    Function = @(
        'Get-LocalPolicySystemSettings',
        'Set-LocalPolicySetting',
        'Update-LocalPolicySettings',
        'Remove-LocalPolicySetting',
        'Get-LocalPolicyUserSettings',
        'Set-LocalPolicyUserSetting',
        'Remove-LocalPolicyUserSetting',
        'Clear-LocalPolicySettings'
    )
}

Export-ModuleMember @exportModuleMemberParams<|MERGE_RESOLUTION|>--- conflicted
+++ resolved
@@ -84,11 +84,7 @@
             #Build argumentlist
             $lgpoargs = @()
             $lgpoargs += '/parse'
-<<<<<<< HEAD
-            If($Policy -in @('Computer','Machine')){
-=======
             If($Policy -in @('Computer', 'Machine')){
->>>>>>> 7e58245c
                 $lgpoargs += '/m'
                 $PolicyPath = 'Machine'
             }Else{
